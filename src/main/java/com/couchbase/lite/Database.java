--- conflicted
+++ resolved
@@ -2483,13 +2483,7 @@
         }
         if (maxKey != null) {
             assert(maxKey instanceof String);
-<<<<<<< HEAD
-            if (options.getPrefixMatchLevel() == 1) {
-                maxKey = ((String) maxKey).concat("\uffff");
-            }
-=======
             maxKey = View.keyForPrefixMatch(maxKey, options.getPrefixMatchLevel());
->>>>>>> 1ca3ed62
             sql.append((inclusiveMax ? " AND docid <= ?" :  " AND docid < ?"));
             args.add((String)maxKey);
         }
