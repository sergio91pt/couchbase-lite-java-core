--- conflicted
+++ resolved
@@ -850,25 +850,6 @@
             waitForPendingFuturesWithNewThread();
         }
     }
-<<<<<<< HEAD
-
-    /**
-     * Implementation of BlockingQueueListener.changed(EventType, Object, BlockingQueue) for Pull Replication
-     *
-     * Note: Pull replication needs to send IDLE after PUT /{db}/_local.
-     * However sending IDLE from Push replicator breaks few unit test cases.
-     * This is reason changed() method was override for pull replicatoin
-     */
-    @Override
-    public void changed(EventType type, Object o, BlockingQueue queue) {
-        if (type == EventType.PUT || type == EventType.ADD) {
-            if (isContinuous()) {
-                if (!queue.isEmpty()) {
-                    fireTrigger(ReplicationTrigger.RESUME);
-                    waitForPendingFuturesWithNewThread();
-                }
-            }
-=======
 
     /**
      * Implementation of BlockingQueueListener.changed(EventType, Object, BlockingQueue) for Pull Replication
@@ -891,7 +872,6 @@
 
             fireTrigger(ReplicationTrigger.RESUME);
             waitForPendingFuturesWithNewThread();
->>>>>>> c6e8d2ca
         }
     }
 
@@ -928,9 +908,6 @@
         }).start();
     }
 
-    protected boolean waitingForPendingFutures = false;
-    protected Object lockWaitForPendingFutures = new Object();
-
     public void waitForPendingFutures() {
         synchronized (lockWaitForPendingFutures) {
             if (waitingForPendingFutures) {
@@ -974,11 +951,7 @@
             }
 
             // wait for pending featurs completed
-<<<<<<< HEAD
-            Log.e(Log.TAG_SYNC, "waitPendingFuturesCompleted()");
-=======
             Log.d(Log.TAG_SYNC, "waitPendingFuturesCompleted()");
->>>>>>> c6e8d2ca
             waitPendingFuturesCompleted();
 
             // wait for downloadToInsert batcher completed
