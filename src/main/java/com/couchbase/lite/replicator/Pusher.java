package com.couchbase.lite.replicator;

import com.couchbase.lite.BlobKey;
import com.couchbase.lite.BlobStore;
import com.couchbase.lite.ChangesOptions;
import com.couchbase.lite.CouchbaseLiteException;
import com.couchbase.lite.Database;
import com.couchbase.lite.DocumentChange;
import com.couchbase.lite.Manager;
import com.couchbase.lite.ReplicationFilter;
import com.couchbase.lite.RevisionList;
import com.couchbase.lite.Status;
import com.couchbase.lite.internal.RevisionInternal;
import com.couchbase.lite.internal.InterfaceAudience;
import com.couchbase.lite.support.RemoteRequestCompletionBlock;
import com.couchbase.lite.support.HttpClientFactory;
import com.couchbase.lite.util.Log;
import com.couchbase.lite.util.URIUtils;

import org.apache.http.client.HttpResponseException;
import org.apache.http.entity.mime.MultipartEntity;
import org.apache.http.entity.mime.content.InputStreamBody;
import org.apache.http.entity.mime.content.StringBody;

import java.io.IOException;
import java.io.InputStream;
import java.net.URL;
import java.nio.charset.Charset;
import java.util.ArrayList;
import java.util.Collections;
import java.util.EnumSet;
import java.util.HashMap;
import java.util.HashSet;
import java.util.List;
import java.util.Map;
import java.util.Set;
import java.util.SortedSet;
import java.util.TreeSet;
import java.util.concurrent.ScheduledExecutorService;

/**
 * @exclude
 */
@InterfaceAudience.Private
public final class Pusher extends Replication implements Database.ChangeListener {

    private boolean createTarget;
    private boolean creatingTarget;
    private boolean observing;
    private ReplicationFilter filter;
    private boolean dontSendMultipart = false;
    SortedSet<Long> pendingSequences;
    Long maxPendingSequence;

    /**
     * Constructor
     */
    @InterfaceAudience.Private
    /* package */ public Pusher(Database db, URL remote, boolean continuous, ScheduledExecutorService workExecutor) {
        this(db, remote, continuous, null, workExecutor);
    }

    /**
     * Constructor
     */
    @InterfaceAudience.Private
    /* package */ public Pusher(Database db, URL remote, boolean continuous, HttpClientFactory clientFactory, ScheduledExecutorService workExecutor) {
        super(db, remote, continuous, clientFactory, workExecutor);
        createTarget = false;
        observing = false;
    }

    @Override
    @InterfaceAudience.Public
    public boolean isPull() {
        return false;
    }

    @Override
    @InterfaceAudience.Public
    public boolean shouldCreateTarget() {
        return createTarget;
    }

    @Override
    @InterfaceAudience.Public
    public void setCreateTarget(boolean createTarget) {
        this.createTarget = createTarget;
    }


    @Override
    @InterfaceAudience.Public
    public void stop() {
        stopObserving();
        super.stop();
    }

    /**
     * Adds a local revision to the "pending" set that are awaiting upload:
     */
    @InterfaceAudience.Private
    private void addPending(RevisionInternal revisionInternal) {
        long seq = revisionInternal.getSequence();
        pendingSequences.add(seq);
        if (seq > maxPendingSequence) {
            maxPendingSequence = seq;
        }
    }

    /**
     * Removes a revision from the "pending" set after it's been uploaded. Advances checkpoint.
     */
    @InterfaceAudience.Private
    private void removePending(RevisionInternal revisionInternal) {
        long seq = revisionInternal.getSequence();
<<<<<<< HEAD
        if (pendingSequences.isEmpty()) {
            Log.w(Log.TAG_SYNC, "%s: removePending called, but pendingSequences.isEmpty()", this);
=======
        if (pendingSequences == null || pendingSequences.size() == 0) {
            Log.w(Log.TAG_SYNC, "%s: removePending() called w/ rev: %s, but pendingSequences empty",
                    this, revisionInternal);
>>>>>>> 45dc5835
            return;
        }
        boolean wasFirst = (seq == pendingSequences.first());
        if (!pendingSequences.contains(seq)) {
            Log.w(Log.TAG_SYNC, "%s: removePending: sequence %s not in set, for rev %s", this, seq, revisionInternal);
        }
        pendingSequences.remove(seq);
        if (wasFirst) {
            // If I removed the first pending sequence, can advance the checkpoint:
            long maxCompleted;
            if (pendingSequences.size() == 0) {
                maxCompleted = maxPendingSequence;
            } else {
                maxCompleted = pendingSequences.first();
                --maxCompleted;
            }
            setLastSequence(Long.toString(maxCompleted));
        }
    }

    @Override
    @InterfaceAudience.Private
    void maybeCreateRemoteDB() {
        if(!createTarget) {
            return;
        }
        creatingTarget = true;
        Log.v(Log.TAG_SYNC, "Remote db might not exist; creating it...");

        Log.v(Log.TAG_SYNC, "%s | %s: maybeCreateRemoteDB() calling asyncTaskStarted()", this, Thread.currentThread());

        asyncTaskStarted();
        sendAsyncRequest("PUT", "", null, new RemoteRequestCompletionBlock() {

            @Override
            public void onCompletion(Object result, Throwable e) {
                try {
                    creatingTarget = false;
                    if(e != null && e instanceof HttpResponseException && ((HttpResponseException)e).getStatusCode() != 412) {
                        Log.e(Log.TAG_SYNC, this + ": Failed to create remote db", e);
                        setError(e);
                        stop();  // this is fatal: no db to push to!
                    } else {
                        Log.v(Log.TAG_SYNC, "%s: Created remote db", this);
                        createTarget = false;
                        beginReplicating();
                    }
                } finally {
                    Log.v(Log.TAG_SYNC, "%s | %s: maybeCreateRemoteDB.sendAsyncRequest() calling asyncTaskFinished()", this, Thread.currentThread());

                    asyncTaskFinished(1);
                }
            }

        });
    }

    @Override
    @InterfaceAudience.Private
    public void beginReplicating() {

        Log.d(Log.TAG_SYNC, "%s: beginReplicating() called", this);

        // If we're still waiting to create the remote db, do nothing now. (This method will be
        // re-invoked after that request finishes; see maybeCreateRemoteDB() above.)
        if(creatingTarget) {
            Log.d(Log.TAG_SYNC, "%s: creatingTarget == true, doing nothing", this);
            return;
        }

        pendingSequences = Collections.synchronizedSortedSet(new TreeSet<Long>());
        try {
            maxPendingSequence = Long.parseLong(lastSequence);
        } catch (NumberFormatException e) {
            Log.w(Log.TAG_SYNC, "Error converting lastSequence: %s to long.  Using 0", lastSequence);
            maxPendingSequence = new Long(0);
        }

        if(filterName != null) {
            filter = db.getFilter(filterName);
        }
        if(filterName != null && filter == null) {
            Log.w(Log.TAG_SYNC, "%s: No ReplicationFilter registered for filter '%s'; ignoring", this, filterName);;
        }

        // Process existing changes since the last push:
        long lastSequenceLong = 0;
        if(lastSequence != null) {
            lastSequenceLong = Long.parseLong(lastSequence);
        }
        ChangesOptions options = new ChangesOptions();
        options.setIncludeConflicts(true);
        RevisionList changes = db.changesSince(lastSequenceLong, options, filter);
        if(changes.size() > 0) {
            batcher.queueObjects(changes);
            batcher.flush();
        }

        // Now listen for future changes (in continuous mode):
        if(continuous) {
            observing = true;
            db.addChangeListener(this);
        }

    }


    @InterfaceAudience.Private
    private void stopObserving() {
        if(observing) {
            observing = false;
            db.removeChangeListener(this);
        }
    }


    @Override
    @InterfaceAudience.Private
    public void changed(Database.ChangeEvent event) {
        List<DocumentChange> changes = event.getChanges();
        for (DocumentChange change : changes) {
            // Skip revisions that originally came from the database I'm syncing to:
            URL source = change.getSourceUrl();
            if(source != null && source.equals(remote)) {
                return;
            }
            RevisionInternal rev = change.getAddedRevision();
            Map<String, Object> paramsFixMe = null;  // TODO: these should not be null
            if (getLocalDatabase().runFilter(filter, paramsFixMe, rev)) {
                addToInbox(rev);
            }

        }

    }

    @Override
    @InterfaceAudience.Private
    protected void processInbox(final RevisionList changes) {

        // Generate a set of doc/rev IDs in the JSON format that _revs_diff wants:
        // <http://wiki.apache.org/couchdb/HttpPostRevsDiff>
        Map<String,List<String>> diffs = new HashMap<String,List<String>>();
        for (RevisionInternal rev : changes) {
            String docID = rev.getDocId();
            List<String> revs = diffs.get(docID);
            if(revs == null) {
                revs = new ArrayList<String>();
                diffs.put(docID, revs);
            }
            revs.add(rev.getRevId());
            addPending(rev);
        }

        // Call _revs_diff on the target db:
        Log.v(Log.TAG_SYNC, "%s: posting to /_revs_diff", this);

        Log.v(Log.TAG_SYNC, "%s | %s: processInbox() calling asyncTaskStarted()", this, Thread.currentThread());

        asyncTaskStarted();
        sendAsyncRequest("POST", "/_revs_diff", diffs, new RemoteRequestCompletionBlock() {

            @Override
            public void onCompletion(Object response, Throwable e) {

                try {
                    Log.v(Log.TAG_SYNC, "%s: got /_revs_diff response");
                    Map<String, Object> results = (Map<String, Object>) response;
                    if (e != null) {
                        setError(e);
                        revisionFailed();
                    } else if (results.size() != 0) {
                        // Go through the list of local changes again, selecting the ones the destination server
                        // said were missing and mapping them to a JSON dictionary in the form _bulk_docs wants:
                        final List<Object> docsToSend = new ArrayList<Object>();
                        RevisionList revsToSend = new RevisionList();
                        for(RevisionInternal rev : changes) {
                            // Is this revision in the server's 'missing' list?
                            Map<String,Object> properties = null;
                            Map<String,Object> revResults = (Map<String,Object>)results.get(rev.getDocId());
                            if(revResults == null) {
                                continue;
                            }
                            List<String> revs = (List<String>)revResults.get("missing");
                            if(revs == null || !revs.contains(rev.getRevId())) {
                                removePending(rev);
                                continue;
                            }

                            // Get the revision's properties:
                            EnumSet<Database.TDContentOptions> contentOptions = EnumSet.of(
                                    Database.TDContentOptions.TDIncludeAttachments
                            );

                            if (!dontSendMultipart && revisionBodyTransformationBlock==null) {
                                contentOptions.add(Database.TDContentOptions.TDBigAttachmentsFollow);
                            }

                            RevisionInternal loadedRev;
                            try {
                                loadedRev = db.loadRevisionBody(rev, contentOptions);
                                properties = new HashMap<String,Object>(rev.getProperties());
                            } catch (CouchbaseLiteException e1) {
                                Log.w(Log.TAG_SYNC, "%s Couldn't get local contents of %s", rev, Pusher.this);
                                revisionFailed();
                                continue;
                            }

                            RevisionInternal populatedRev = transformRevision(loadedRev);

                            List<String> possibleAncestors = (List<String>)revResults.get("possible_ancestors");

                            properties = new HashMap<String,Object>(populatedRev.getProperties());
                            Map<String,Object> revisions = db.getRevisionHistoryDictStartingFromAnyAncestor(populatedRev, possibleAncestors);
                            properties.put("_revisions",revisions);
                            populatedRev.setProperties(properties);

                            // Strip any attachments already known to the target db:
                            if (properties.containsKey("_attachments")) {
                                // Look for the latest common ancestor and stub out older attachments:
                                int minRevPos = findCommonAncestor(populatedRev, possibleAncestors);

                                Database.stubOutAttachmentsInRevBeforeRevPos(populatedRev,minRevPos + 1,false);

                                properties = populatedRev.getProperties();

                                if (!dontSendMultipart && uploadMultipartRevision(populatedRev)) {
                                    continue;
                                }
                            }

                            if(properties == null || !properties.containsKey("_id")) {
                                throw new IllegalStateException("properties must contain a document _id");
                            }

                            revsToSend.add(rev);
                            docsToSend.add(properties);

                            //TODO: port this code from iOS
                                /*
                                bufferedSize += [CBLJSON estimateMemorySize: properties];
                                if (bufferedSize > kMaxBulkDocsObjectSize) {
                                    [self uploadBulkDocs: docsToSend changes: revsToSend];
                                    docsToSend = $marray();
                                    revsToSend = [[CBL_RevisionList alloc] init];
                                    bufferedSize = 0;
                                }
                                */

                        }

                        // Post the revisions to the destination:
                        uploadBulkDocs(docsToSend, revsToSend);

                    } else {
                        // None of the revisions are new to the remote
                        for (RevisionInternal revisionInternal : changes) {
                            removePending(revisionInternal);
                        }
                    }

                } finally {
                    Log.v(Log.TAG_SYNC, "%s | %s: processInbox.sendAsyncRequest() calling asyncTaskFinished()", this, Thread.currentThread());

                    asyncTaskFinished(1);
                }
            }

        });

    }

    /**
     * Post the revisions to the destination. "new_edits":false means that the server should
     * use the given _rev IDs instead of making up new ones.
     */
    @InterfaceAudience.Private
    protected void uploadBulkDocs(List<Object> docsToSend, final RevisionList changes) {

        final int numDocsToSend = docsToSend.size();
        if (numDocsToSend == 0 ) {
            return;
        }

        Log.v(Log.TAG_SYNC, "%s: POSTing " + numDocsToSend + " revisions to _bulk_docs: %s", Pusher.this, docsToSend);
        addToChangesCount(numDocsToSend);

        Map<String,Object> bulkDocsBody = new HashMap<String,Object>();
        bulkDocsBody.put("docs", docsToSend);
        bulkDocsBody.put("new_edits", false);

        Log.v(Log.TAG_SYNC, "%s | %s: uploadBulkDocs() calling asyncTaskStarted()", this, Thread.currentThread());

        asyncTaskStarted();
        sendAsyncRequest("POST", "/_bulk_docs", bulkDocsBody, new RemoteRequestCompletionBlock() {

            @Override
            public void onCompletion(Object result, Throwable e) {
                try {
                    if (e == null) {
                        Set<String> failedIDs = new HashSet<String>();
                        // _bulk_docs response is really an array, not a dictionary!
                        List<Map<String, Object>> items = (List) result;
                        for (Map<String, Object> item : items) {
                            Status status = statusFromBulkDocsResponseItem(item);
                            if (status.isError()) {
                                // One of the docs failed to save.
                                Log.w(Log.TAG_SYNC, "%s: _bulk_docs got an error: %s", item, this);
                                // 403/Forbidden means validation failed; don't treat it as an error
                                // because I did my job in sending the revision. Other statuses are
                                // actual replication errors.
                                if (status.getCode() != Status.FORBIDDEN) {
                                    String docID = (String) item.get("id");
                                    failedIDs.add(docID);
                                    // TODO - port from iOS
                                    // NSURL* url = docID ? [_remote URLByAppendingPathComponent: docID] : nil;
                                    // error = CBLStatusToNSError(status, url);
                                }
                            }
                        }

                        // Remove from the pending list all the revs that didn't fail:
                        for (RevisionInternal revisionInternal : changes) {
                            if (!failedIDs.contains(revisionInternal.getDocId())) {
                                removePending(revisionInternal);
                            }
                        }

                    }
                    if (e != null) {
                        setError(e);
                        revisionFailed();
                    } else {
                        Log.v(Log.TAG_SYNC, "%s: POSTed to _bulk_docs", Pusher.this);
                    }
                    addToCompletedChangesCount(numDocsToSend);

                } finally {
                    Log.v(Log.TAG_SYNC, "%s | %s: uploadBulkDocs.sendAsyncRequest() calling asyncTaskFinished()", this, Thread.currentThread());

                    asyncTaskFinished(1);
                }

            }
        });

    }

    @InterfaceAudience.Private
    private boolean uploadMultipartRevision(final RevisionInternal revision) {

        MultipartEntity multiPart = null;

        Map<String, Object> revProps = revision.getProperties();

        // TODO: refactor this to
        /*
            // Get the revision's properties:
            NSError* error;
            if (![_db inlineFollowingAttachmentsIn: rev error: &error]) {
                self.error = error;
                [self revisionFailed];
                return;
            }
         */
        Map<String, Object> attachments = (Map<String, Object>) revProps.get("_attachments");
        for (String attachmentKey : attachments.keySet()) {
            Map<String, Object> attachment = (Map<String, Object>) attachments.get(attachmentKey);
            if (attachment.containsKey("follows")) {

                if (multiPart == null) {

                    multiPart = new MultipartEntity();

                    try {
                        String json  = Manager.getObjectMapper().writeValueAsString(revProps);
                        Charset utf8charset = Charset.forName("UTF-8");
                        multiPart.addPart("param1", new StringBody(json, "application/json", utf8charset));

                    } catch (IOException e) {
                        throw new IllegalArgumentException(e);
                    }

                }

                BlobStore blobStore = this.db.getAttachments();
                String base64Digest = (String) attachment.get("digest");
                BlobKey blobKey = new BlobKey(base64Digest);
                InputStream inputStream = blobStore.blobStreamForKey(blobKey);
                if (inputStream == null) {
                    Log.w(Log.TAG_SYNC, "Unable to find blob file for blobKey: %s - Skipping upload of multipart revision.", blobKey);
                    multiPart = null;
                }
                else {
                    String contentType = null;
                    if (attachment.containsKey("content_type")) {
                        contentType = (String) attachment.get("content_type");
                    }
                    else if (attachment.containsKey("content-type")) {
                        Log.w(Log.TAG_SYNC, "Found attachment that uses content-type" +
                                " field name instead of content_type (see couchbase-lite-android" +
                                " issue #80): %s", attachment);
                    }
                    multiPart.addPart(attachmentKey, new InputStreamBody(inputStream, contentType, attachmentKey));
                }

            }
        }

        if (multiPart == null) {
            return false;
        }

        String path = String.format("/%s?new_edits=false", revision.getDocId());

        Log.d(Log.TAG_SYNC, "Uploading multipart request.  Revision: %s", revision);

        addToChangesCount(1);

        Log.v(Log.TAG_SYNC, "%s | %s: uploadMultipartRevision() calling asyncTaskStarted()", this, Thread.currentThread());

        asyncTaskStarted();
        sendAsyncMultipartRequest("PUT", path, multiPart, new RemoteRequestCompletionBlock() {
            @Override
            public void onCompletion(Object result, Throwable e) {
                try {
                    if(e != null) {
                        if(e instanceof HttpResponseException) {
                            // Server doesn't like multipart, eh? Fall back to JSON.
                            if (((HttpResponseException) e).getStatusCode() == 415) {
                                //status 415 = "bad_content_type"
                                dontSendMultipart = true;
                                uploadJsonRevision(revision);
                            }
                        } else {
                            Log.e(Log.TAG_SYNC, "Exception uploading multipart request", e);
                            setError(e);
                            revisionFailed();
                        }
                    } else {
                        Log.v(Log.TAG_SYNC, "Uploaded multipart request.");
                        removePending(revision);
                    }
                } finally {
                    addToCompletedChangesCount(1);
                    Log.v(Log.TAG_SYNC, "%s | %s: uploadMultipartRevision() calling asyncTaskFinished()", this, Thread.currentThread());

                    asyncTaskFinished(1);
                }

            }
        });

        return true;

    }

    // Fallback to upload a revision if uploadMultipartRevision failed due to the server's rejecting
    // multipart format.
    private void uploadJsonRevision(final RevisionInternal rev) {
        // Get the revision's properties:
        if (!db.inlineFollowingAttachmentsIn(rev)) {
            error = new CouchbaseLiteException(Status.BAD_ATTACHMENT);
            revisionFailed();
            return;
        }

        Log.v(Log.TAG_SYNC, "%s | %s: uploadJsonRevision() calling asyncTaskStarted()", this, Thread.currentThread());

        asyncTaskStarted();
        String path = String.format("/%s?new_edits=false", URIUtils.encode(rev.getDocId()));
        sendAsyncRequest("PUT",
        path,
        rev.getProperties(),
        new RemoteRequestCompletionBlock() {
            public void onCompletion(Object result, Throwable e) {
                if (e != null) {
                    setError(e);
                    revisionFailed();
                } else {
                    Log.v(Log.TAG_SYNC, "%s: Sent %s (JSON), response=%s", this, rev, result);
                    removePending(rev);
                }
                Log.v(Log.TAG_SYNC, "%s | %s: uploadJsonRevision() calling asyncTaskFinished()", this, Thread.currentThread());

                asyncTaskFinished(1);
            }
        });
    }




    // Given a revision and an array of revIDs, finds the latest common ancestor revID
    // and returns its generation #. If there is none, returns 0.
    private static int findCommonAncestor(RevisionInternal rev, List<String> possibleRevIDs) {
        if (possibleRevIDs == null || possibleRevIDs.size() == 0) {
            return 0;
        }
        List<String> history = Database.parseCouchDBRevisionHistory(rev.getProperties());

        //rev is missing _revisions property
        assert(history != null);

        boolean changed = history.retainAll(possibleRevIDs);
        String ancestorID = history.size() == 0 ? null : history.get(0);

        if (ancestorID == null) {
            return 0;
        }

        int generation = Database.parseRevIDNumber(ancestorID);

        return generation;
    }
}
<|MERGE_RESOLUTION|>--- conflicted
+++ resolved
@@ -114,14 +114,9 @@
     @InterfaceAudience.Private
     private void removePending(RevisionInternal revisionInternal) {
         long seq = revisionInternal.getSequence();
-<<<<<<< HEAD
-        if (pendingSequences.isEmpty()) {
-            Log.w(Log.TAG_SYNC, "%s: removePending called, but pendingSequences.isEmpty()", this);
-=======
-        if (pendingSequences == null || pendingSequences.size() == 0) {
+        if (pendingSequences == null || pendingSequences.isEmpty()) {
             Log.w(Log.TAG_SYNC, "%s: removePending() called w/ rev: %s, but pendingSequences empty",
                     this, revisionInternal);
->>>>>>> 45dc5835
             return;
         }
         boolean wasFirst = (seq == pendingSequences.first());
