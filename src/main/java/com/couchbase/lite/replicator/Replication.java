--- conflicted
+++ resolved
@@ -532,11 +532,7 @@
         if (db != null) {
             db.forgetReplication(this);
         } else {
-<<<<<<< HEAD
-            Log.w(Log.TAG_SYNC, "%s: not calling db.forgetReplication(), since db is null", this);
-=======
             Log.v(Log.TAG_SYNC, "%s: stop() called, not calling db.forgetReplication() since it's null", this);
->>>>>>> 71ca5082
         }
         if (running && asyncTaskCount <= 0) {
             Log.v(Log.TAG_SYNC, "%s: calling stopped()", this);
